--- conflicted
+++ resolved
@@ -685,13 +685,7 @@
             *build_id::SCX_FULL_VERSION
         );
         info!(
-<<<<<<< HEAD
-            "    Note that scx_lavd currently is not optimized for multi-CCX/NUMA architectures."
-        );
-        info!("    Stay tuned for future improvements!");
-=======
             "    stat: ('L'atency-critical, 'R'egular) (performance-'H'ungry, performance-'I'nsensitive) ('B'ig, li'T'tle) ('E'ligigle, 'G'reedy) ('P'reempting, 'N'ot)");
->>>>>>> 8b1874c2
         info!("scx_lavd scheduler starts running.");
         if !sched.run()?.should_restart() {
             break;
